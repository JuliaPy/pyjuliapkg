import json
import logging
import os
import sys
import time
# https://github.com/hukkin/tomli#building-a-tomlitomllib-compatibility-layer
try:
        import tomllib
except ModuleNotFoundError:
        import tomli as tomllib
import tomli_w

from subprocess import run

from .compat import Compat, Version
from .state import STATE
from .find_julia import julia_version, find_julia
from .install_julia import log

logger = logging.getLogger('juliapkg')

### META

META_VERSION = 2  # increment whenever the format changes

def load_meta():
    fn = STATE['meta']
    if os.path.exists(fn):
        with open(fn) as fp:
            meta = json.load(fp)
            if meta.get('meta_version') == META_VERSION:
                return meta

def save_meta(meta):
    assert isinstance(meta, dict)
    assert meta.get('meta_version') == META_VERSION
    fn = STATE['meta']
    os.makedirs(os.path.dirname(fn), exist_ok=True)
    with open(fn, 'w') as fp:
        json.dump(meta, fp)

### RESOLVE

class PkgSpec:
    def __init__(self, name, uuid, dev=False, version=None, path=None, url=None, rev=None):
        self.name = name
        self.uuid = uuid
        self.dev = dev
        self.version = version
        self.path = path
        self.url = url
        self.rev = rev

    def jlstr(self):
        args = ['name="{}"'.format(self.name), 'uuid="{}"'.format(self.uuid)]
        if self.path is not None:
            args.append('path=raw"{}"'.format(self.path))
        if self.url is not None:
            args.append('url=raw"{}"'.format(self.url))
        if self.rev is not None:
            args.append('rev=raw"{}"'.format(self.rev))
        return "Pkg.PackageSpec({})".format(', '.join(args))

    def dict(self):
        ans = {
            "name": self.name,
            "uuid": self.uuid,
            "dev": self.dev,
            "version": str(self.version),
            "path": self.path,
            "url": self.url,
            "rev": self.rev,
        }
        return {k:v for (k,v) in ans.items() if v is not None}

    def depsdict(self):
        ans = {}
        ans['uuid'] = self.uuid
        if self.dev:
            ans['dev'] = self.dev
        if self.version is not None:
            ans['version'] = str(self.version)
        if self.path is not None:
            ans['path'] = self.path
        if self.url is not None:
            ans['url'] = self.url
        if self.rev is not None:
            ans['rev'] = self.rev
        return ans

def can_skip_resolve():
    # resolve if we haven't resolved before
    deps = load_meta()
    if deps is None:
        logger.debug('no meta file')
        return False
    # resolve whenever Julia changes
    exe = deps["executable"]
    ver = deps["version"]
    exever = julia_version(exe)
    if exever is None or ver != str(exever):
        logger.debug('changed version %s to %s', ver, exever)
        return False
    # resolve when going from offline to online
    offline = deps['offline']
    if offline and not STATE['offline']:
        logger.debug('was offline now online')
        return False
    # resolve whenever swapping between dev/not dev
    isdev = deps['dev']
    if isdev != STATE["dev"]:
        logger.debug('changed dev %s to %s', isdev, STATE['dev'])
        return False
    # resolve whenever anything in sys.path changes
    timestamp = deps["timestamp"]
    timestamp = max(os.path.getmtime(STATE["meta"]), timestamp)
    sys_path = deps["sys_path"]
    if sys_path != sys.path:
        logger.debug('sys.path changed %s to %s', sys_path, sys.path)
        return False
    for path in sys.path:
        here = not path
        if here:
            path = os.getcwd()
        if not os.path.exists(path):
            continue
        if (not here) and (os.path.getmtime(path) > timestamp):
            logger.debug('directory changed %r', path)
            return False
        if os.path.isdir(path):
            fn = os.path.join(path, "juliapkg.json")
            if os.path.exists(fn) and os.path.getmtime(fn) > timestamp:
                logger.debug('file changed %r', fn)
                return False
    return deps

def deps_files():
    ans = []
    # the default deps file
    ans.append(cur_deps_file())
    # look in sys.path
    for path in sys.path:
        if not path:
            path = os.getcwd()
        if not os.path.isdir(path):
            continue
        fn = os.path.join(path, "juliapkg.json")
        ans.append(fn)
        for subdir in os.listdir(path):
            fn = os.path.join(path, subdir, "juliapkg.json")
            ans.append(fn)
    return list(set(os.path.normcase(os.path.normpath(os.path.abspath(fn))) for fn in ans if os.path.isfile(fn)))

def required_packages():
    # read all dependencies into a dict: name -> key -> file -> value
    import json
    all_deps = {}
    for fn in deps_files():
        with open(fn) as fp:
            deps = json.load(fp)
        for (name, kvs) in deps.get("packages", {}).items():
            dep = all_deps.setdefault(name, {})
            for (k, v) in kvs.items():
                if k == 'path':
                    # resolve paths relative to the directory containing the file
                    v = os.path.normcase(os.path.normpath(os.path.join(os.path.dirname(fn), v)))
                dep.setdefault(k, {})[fn] = v
    # merges non-unique values
    def merge_unique(dep, kfvs, k):
        fvs = kfvs.pop(k, None)
        if fvs is not None:
            vs = set(fvs.values())
            if len(vs) == 1:
                dep[k], = vs
            elif vs:
                raise Exception("'{}' entries are not unique:\n{}".format(k, '\n'.join(['- {!r} at {}'.format(v,f) for (f,v) in fvs.items()])))
    # merges compat entries
    def merge_compat(dep, kfvs, k):
        fvs = kfvs.pop(k, None)
        if fvs is not None:
            compats = list(map(Compat.parse, fvs.values()))
            compat = compats[0]
            for c in compats[1:]:
                compat &= c
            if not compat:
                raise Exception("'{}' entries have empty intersection:\n{}".format(k, '\n'.join(['- {!r} at {}'.format(v,f) for (f,v) in fvs.items()])))
            else:
                dep[k] = str(compat)
    # merges booleans with any
    def merge_any(dep, kfvs, k):
        fvs = kfvs.pop(k, None)
        if fvs is not None:
            dep[k] = any(fvs.values())
    # merge dependencies: name -> key -> value
    deps = []
    for (name, kfvs) in all_deps.items():
        kw = {'name': name}
        merge_unique(kw, kfvs, 'uuid')
        merge_unique(kw, kfvs, 'path')
        merge_unique(kw, kfvs, 'url')
        merge_unique(kw, kfvs, 'rev')
        merge_compat(kw, kfvs, 'version')
        merge_any(kw, kfvs, 'dev')
        deps.append(PkgSpec(**kw))
    return deps

def required_julia():
    import json
    compats = {}
    for fn in deps_files():
        with open(fn) as fp:
            deps = json.load(fp)
            c = deps.get("julia")
            if c is not None:
                compats[fn] = Compat.parse(c)
    compat = None
    for c in compats.values():
        if compat is None:
            compat = c
        else:
            compat &= c
    if compat is not None and not compat:
        raise Exception("'julia' compat entries have empty intersection:\n{}".format('\n'.join(['- {!r} at {}'.format(v,f) for (f,v) in compats.items()])))
    return compat

def resolve(force=False, dry_run=False):
    # see if we can skip resolving
    if not force:
        if STATE['resolved']:
            return True
        deps = can_skip_resolve()
        if deps:
            STATE['resolved'] = True
            STATE['executable'] = deps['executable']
            STATE['version'] = Version(deps['version'])
            return True
    if dry_run:
        return False
    STATE['resolved'] = False
    # get julia compat
    compat = required_julia()
    # get required packages
    pkgs = required_packages()
    # find a compatible julia executable
    log(f'Locating Julia{"" if compat is None else " "+str(compat)}')
    exe, ver = find_julia(compat=compat, prefix=STATE['install'], install=True, upgrade=True)
    log(f'Using Julia {ver} at {exe}')
    # set up the project
    project = STATE['project']
    log(f'Using Julia project at {project}')
    os.makedirs(project, exist_ok=True)
<<<<<<< HEAD
    if os.getenv("PYTHON_JULIAPKG_MERGE_PROJECT", default=False):
        log(f"Merging found Julia dependencies into Julia project at {project}")
        # Read in the existing Project.toml
        try:
            with open(os.path.join(project, "Project.toml"), "rb") as fp:
                p1toml = tomllib.load(fp)
        except FileNotFoundError:
            # Existing Project.toml doesn't exist, so create an empty dictionary.
            p1toml = {"deps": {}, "compat": {}}

        # Make sure everything in the existing Project.toml is compatible with the Julia packages juliapkg found.
        for pkg in pkgs:
            if pkg.name in p1toml["deps"].keys():
                # pkg is a Julia dependency that already exists in the Julia project.
                # Check that the UUIDs match.
                assert pkg.uuid == p1toml["deps"][pkg.name]

                if (pkg.name in p1toml["compat"].keys()) and pkg.version:
                    # So, if there's an existing [compat] entry for the current package, merge them.
                    compat1 = p1toml["compat"][pkg.name]
                    version_merged = str(Compat.parse(pkg.version) & Compat.parse(compat1))
                    if version_merged:
                        p1toml["compat"][pkg.name] = version_merged
                    else:
                        raise(Exception(f'empty intersection between dep {pkg.name} {compat1} found in {os.path.join(project, "Project.toml")} and {pkg.name} {pkg.version} found by juliapkg'))
                elif pkg.version:
                    # There's a compat for the new Julia dependency found by juliapkg, but not one in the exsting Project.toml, so just use the new one.
                    p1toml["compat"][pkg.name] = pkg.version

            else:
                # New Julia dependency, so add it.
                p1toml["deps"][pkg.name] = pkg.uuid
                if pkg.version:
                    p1toml["compat"][pkg.name] = pkg.version

        # Write out the new Project.toml.
        with open(os.path.join(project, "Project.toml"), "wb") as fp:
            tomli_w.dump(p1toml, fp)

    else:
        # write a Project.toml specifying UUIDs and compatibility of required packages
        with open(os.path.join(project, "Project.toml"), "wt") as fp:
            print('[deps]', file=fp)
            for pkg in pkgs:
                print(f'{pkg.name} = "{pkg.uuid}"', file=fp)
            print(file=fp)
            print('[compat]', file=fp)
            for pkg in pkgs:
                if pkg.version:
                    print(f'{pkg.name} = "{pkg.version}"', file=fp)
            print(file=fp)
=======
>>>>>>> fcc8b67c
    if not STATE['offline']:
        # write a Project.toml specifying UUIDs and compatibility of required packages
        with open(os.path.join(project, "Project.toml"), "wt") as fp:
            print('[deps]', file=fp)
            for pkg in pkgs:
                print(f'{pkg.name} = "{pkg.uuid}"', file=fp)
            print(file=fp)
            print('[compat]', file=fp)
            for pkg in pkgs:
                if pkg.version:
                    print(f'{pkg.name} = "{pkg.version}"', file=fp)
            print(file=fp)
        # remove Manifest.toml
        manifest_path = os.path.join(project, "Manifest.toml")
        if os.path.exists(manifest_path):
            os.remove(manifest_path)
        # install the packages
        dev_pkgs = ', '.join([pkg.jlstr() for pkg in pkgs if pkg.dev])
        add_pkgs = ', '.join([pkg.jlstr() for pkg in pkgs if not pkg.dev])
        script = ['import Pkg']
        if dev_pkgs:
            script.append(f'Pkg.develop([{dev_pkgs}])')
        if add_pkgs:
            script.append(f'Pkg.add([{add_pkgs}])')
        script.append('Pkg.resolve()')
        log(f'Installing packages:')
        for line in script:
            log('julia>', line, cont=True)
        run([exe, '--project='+project, '--startup-file=no', '-e', '; '.join(script)], check=True)
    # record that we resolved
    save_meta({
        "meta_version": META_VERSION,
        "dev": STATE["dev"],
        "version": str(ver),
        "executable": exe,
        "timestamp": time.time(),
        "sys_path": sys.path,
        "pkgs": [pkg.dict() for pkg in pkgs],
        "offline": bool(STATE['offline']),
    })
    STATE['resolved'] = True
    STATE['executable'] = exe
    STATE['version'] = ver
    return True

def executable():
    resolve()
    return STATE['executable']

def project():
    resolve()
    return STATE['project']

def cur_deps_file(target=None):
    if target is None:
        return STATE['deps']
    elif os.path.isdir(target):
        return os.path.abspath(os.path.join(target, 'juliapkg.json'))
    elif os.path.isfile(target) or (os.path.isdir(os.path.dirname(target)) and not os.path.exists(target)):
        return os.path.abspath(target)
    else:
        raise ValueError('target must be an existing directory, or a file name in an existing directory')

def load_cur_deps(target=None):
    fn = cur_deps_file(target=target)
    if os.path.exists(fn):
        with open(fn) as fp:
            deps = json.load(fp)
    else:
        deps = {}
    return deps

def write_cur_deps(deps, target=None):
    fn = cur_deps_file(target=target)
    if deps:
        os.makedirs(os.path.dirname(fn), exist_ok=True)
        with open(fn, 'w') as fp:
            json.dump(deps, fp)
    else:
        if os.path.exists(fn):
            os.remove(fn)

def status(target=None):
    res = resolve(dry_run=True)
    print('JuliaPkg Status')
    fn = cur_deps_file(target=target)
    if os.path.exists(fn):
        with open(fn) as fp:
            deps = json.load(fp)
    else:
        deps = {}
    st = '' if deps else ' (empty project)'
    print(f'{fn}{st}')
    if res:
        exe = STATE['executable']
        ver = STATE['version']
    else:
        print('Not resolved (resolve for more information)')
    jl = deps.get('julia')
    if res or jl:
        print('Julia', end='')
        if res:
            print(f' {ver}', end='')
        if jl:
            print(f' ({jl})', end='')
        if res:
            print(f' @ {exe}', end='')
        print()
    pkgs = deps.get('packages')
    if pkgs:
        print(f'Packages:')
        for (name, info) in pkgs.items():
            print(f'  {name}: {info}')

def require_julia(compat, target=None):
    deps = load_cur_deps(target=target)
    if compat is None:
        if 'julia' in deps:
            del deps['julia']
    else:
        if isinstance(compat, str):
            compat = Compat.parse(compat)
        elif not isinstance(compat, Compat):
            raise TypeError
        deps['julia'] = str(compat)
    write_cur_deps(deps, target=target)
    STATE['resolved'] = False

def add(pkg, *args, target=None, **kwargs):
    deps = load_cur_deps(target=target)
    _add(deps, pkg, *args, **kwargs)
    write_cur_deps(deps, target=target)
    STATE['resolved'] = False

def _add(deps, pkg, uuid=None, **kwargs):
    if isinstance(pkg, PkgSpec):
        pkgs = deps.setdefault('packages', {})
        pkgs[pkg.name] = pkg.depsdict()
    elif isinstance(pkg, str):
        if uuid is None:
            raise TypeError('uuid is required')
        pkg = PkgSpec(pkg, uuid, **kwargs)
        _add(deps, pkg)
    else:
        for p in pkg:
            _add(deps, p)

def rm(pkg, target=None):
    deps = load_cur_deps(target=target)
    _rm(deps, pkg)
    write_cur_deps(deps, target=target)
    STATE['resolved'] = False

def _rm(deps, pkg):
    if isinstance(pkg, PkgSpec):
        _rm(deps, pkg.name)
    elif isinstance(pkg, str):
        pkgs = deps.setdefault('packages', {})
        if pkg in pkgs:
            del pkgs[pkg]
        if not pkgs:
            del deps['packages']
    else:
        for p in pkg:
            _rm(deps, p)

def offline(value=True):
    if value is not None:
        STATE['offline'] = value
    if value:
        STATE['resolved'] = False
    return STATE['offline']<|MERGE_RESOLUTION|>--- conflicted
+++ resolved
@@ -249,76 +249,62 @@
     project = STATE['project']
     log(f'Using Julia project at {project}')
     os.makedirs(project, exist_ok=True)
-<<<<<<< HEAD
-    if os.getenv("PYTHON_JULIAPKG_MERGE_PROJECT", default=False):
-        log(f"Merging found Julia dependencies into Julia project at {project}")
-        # Read in the existing Project.toml
-        try:
-            with open(os.path.join(project, "Project.toml"), "rb") as fp:
-                p1toml = tomllib.load(fp)
-        except FileNotFoundError:
-            # Existing Project.toml doesn't exist, so create an empty dictionary.
-            p1toml = {"deps": {}, "compat": {}}
-
-        # Make sure everything in the existing Project.toml is compatible with the Julia packages juliapkg found.
-        for pkg in pkgs:
-            if pkg.name in p1toml["deps"].keys():
-                # pkg is a Julia dependency that already exists in the Julia project.
-                # Check that the UUIDs match.
-                assert pkg.uuid == p1toml["deps"][pkg.name]
-
-                if (pkg.name in p1toml["compat"].keys()) and pkg.version:
-                    # So, if there's an existing [compat] entry for the current package, merge them.
-                    compat1 = p1toml["compat"][pkg.name]
-                    version_merged = str(Compat.parse(pkg.version) & Compat.parse(compat1))
-                    if version_merged:
-                        p1toml["compat"][pkg.name] = version_merged
-                    else:
-                        raise(Exception(f'empty intersection between dep {pkg.name} {compat1} found in {os.path.join(project, "Project.toml")} and {pkg.name} {pkg.version} found by juliapkg'))
-                elif pkg.version:
-                    # There's a compat for the new Julia dependency found by juliapkg, but not one in the exsting Project.toml, so just use the new one.
-                    p1toml["compat"][pkg.name] = pkg.version
-
-            else:
-                # New Julia dependency, so add it.
-                p1toml["deps"][pkg.name] = pkg.uuid
-                if pkg.version:
-                    p1toml["compat"][pkg.name] = pkg.version
-
-        # Write out the new Project.toml.
-        with open(os.path.join(project, "Project.toml"), "wb") as fp:
-            tomli_w.dump(p1toml, fp)
-
-    else:
-        # write a Project.toml specifying UUIDs and compatibility of required packages
-        with open(os.path.join(project, "Project.toml"), "wt") as fp:
-            print('[deps]', file=fp)
+    if not STATE['offline']:
+        if os.getenv("PYTHON_JULIAPKG_MERGE_PROJECT", default=False):
+            log(f"Merging found Julia dependencies into Julia project at {project}")
+            # Read in the existing Project.toml
+            try:
+                with open(os.path.join(project, "Project.toml"), "rb") as fp:
+                    p1toml = tomllib.load(fp)
+            except FileNotFoundError:
+                # Existing Project.toml doesn't exist, so create an empty dictionary.
+                p1toml = {"deps": {}, "compat": {}}
+
+            # Make sure everything in the existing Project.toml is compatible with the Julia packages juliapkg found.
             for pkg in pkgs:
-                print(f'{pkg.name} = "{pkg.uuid}"', file=fp)
-            print(file=fp)
-            print('[compat]', file=fp)
-            for pkg in pkgs:
-                if pkg.version:
-                    print(f'{pkg.name} = "{pkg.version}"', file=fp)
-            print(file=fp)
-=======
->>>>>>> fcc8b67c
-    if not STATE['offline']:
-        # write a Project.toml specifying UUIDs and compatibility of required packages
-        with open(os.path.join(project, "Project.toml"), "wt") as fp:
-            print('[deps]', file=fp)
-            for pkg in pkgs:
-                print(f'{pkg.name} = "{pkg.uuid}"', file=fp)
-            print(file=fp)
-            print('[compat]', file=fp)
-            for pkg in pkgs:
-                if pkg.version:
-                    print(f'{pkg.name} = "{pkg.version}"', file=fp)
-            print(file=fp)
-        # remove Manifest.toml
-        manifest_path = os.path.join(project, "Manifest.toml")
-        if os.path.exists(manifest_path):
-            os.remove(manifest_path)
+                if pkg.name in p1toml["deps"].keys():
+                    # pkg is a Julia dependency that already exists in the Julia project.
+                    # Check that the UUIDs match.
+                    assert pkg.uuid == p1toml["deps"][pkg.name]
+
+                    if (pkg.name in p1toml["compat"].keys()) and pkg.version:
+                        # So, if there's an existing [compat] entry for the current package, merge them.
+                        compat1 = p1toml["compat"][pkg.name]
+                        version_merged = str(Compat.parse(pkg.version) & Compat.parse(compat1))
+                        if version_merged:
+                            p1toml["compat"][pkg.name] = version_merged
+                        else:
+                            raise(Exception(f'empty intersection between dep {pkg.name} {compat1} found in {os.path.join(project, "Project.toml")} and {pkg.name} {pkg.version} found by juliapkg'))
+                    elif pkg.version:
+                        # There's a compat for the new Julia dependency found by juliapkg, but not one in the exsting Project.toml, so just use the new one.
+                        p1toml["compat"][pkg.name] = pkg.version
+
+                else:
+                    # New Julia dependency, so add it.
+                    p1toml["deps"][pkg.name] = pkg.uuid
+                    if pkg.version:
+                        p1toml["compat"][pkg.name] = pkg.version
+
+            # Write out the new Project.toml.
+            with open(os.path.join(project, "Project.toml"), "wb") as fp:
+                tomli_w.dump(p1toml, fp)
+
+        else:
+            # write a Project.toml specifying UUIDs and compatibility of required packages
+            with open(os.path.join(project, "Project.toml"), "wt") as fp:
+                print('[deps]', file=fp)
+                for pkg in pkgs:
+                    print(f'{pkg.name} = "{pkg.uuid}"', file=fp)
+                print(file=fp)
+                print('[compat]', file=fp)
+                for pkg in pkgs:
+                    if pkg.version:
+                        print(f'{pkg.name} = "{pkg.version}"', file=fp)
+                print(file=fp)
+            # remove Manifest.toml
+            manifest_path = os.path.join(project, "Manifest.toml")
+            if os.path.exists(manifest_path):
+                os.remove(manifest_path)
         # install the packages
         dev_pkgs = ', '.join([pkg.jlstr() for pkg in pkgs if pkg.dev])
         add_pkgs = ', '.join([pkg.jlstr() for pkg in pkgs if not pkg.dev])
