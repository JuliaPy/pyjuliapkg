[project]
name = "juliapkg"
<<<<<<< HEAD
version = "0.1.16-dev"
=======
version = "0.1.17"
>>>>>>> 5c6fbdfa
description = "Julia version manager and package manager"
authors = [{ name = "Christopher Doris" }]
dependencies = ["semver >=3.0,<4.0", "filelock >=3.16,<4.0"]
readme = "README.md"
requires-python = ">=3.8"
classifiers = [
    "License :: OSI Approved :: MIT License",
    "Programming Language :: Python :: 3",
]

[project.urls]
Homepage = "http://github.com/JuliaPy/pyjuliapkg"
Repository = "http://github.com/JuliaPy/pyjuliapkg.git"
Issues = "http://github.com/JuliaPy/pyjuliapkg/issues"
Changelog = "https://github.com/JuliaPy/pyjuliapkg/blob/main/CHANGELOG.md"

[build-system]
requires = ["hatchling"]
build-backend = "hatchling.build"

[tool.ruff.lint]
select = ["E", "W", "F", "I"]

[tool.uv]
dev-dependencies = ["pytest", "pre-commit"]

[tool.hatch.build.targets.wheel]
packages = ["src/juliapkg"]<|MERGE_RESOLUTION|>--- conflicted
+++ resolved
@@ -1,10 +1,6 @@
 [project]
 name = "juliapkg"
-<<<<<<< HEAD
-version = "0.1.16-dev"
-=======
-version = "0.1.17"
->>>>>>> 5c6fbdfa
+version = "0.1.17-dev"
 description = "Julia version manager and package manager"
 authors = [{ name = "Christopher Doris" }]
 dependencies = ["semver >=3.0,<4.0", "filelock >=3.16,<4.0"]
